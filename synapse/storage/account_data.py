# -*- coding: utf-8 -*-
# Copyright 2014-2016 OpenMarket Ltd
#
# Licensed under the Apache License, Version 2.0 (the "License");
# you may not use this file except in compliance with the License.
# You may obtain a copy of the License at
#
#     http://www.apache.org/licenses/LICENSE-2.0
#
# Unless required by applicable law or agreed to in writing, software
# distributed under the License is distributed on an "AS IS" BASIS,
# WITHOUT WARRANTIES OR CONDITIONS OF ANY KIND, either express or implied.
# See the License for the specific language governing permissions and
# limitations under the License.

from ._base import SQLBaseStore
from twisted.internet import defer

import ujson as json
import logging

logger = logging.getLogger(__name__)


class AccountDataStore(SQLBaseStore):

    def get_account_data_for_user(self, user_id):
        """Get all the client account_data for a user.

        Args:
            user_id(str): The user to get the account_data for.
        Returns:
            A deferred pair of a dict of global account_data and a dict
            mapping from room_id string to per room account_data dicts.
        """

        def get_account_data_for_user_txn(txn):
            rows = self._simple_select_list_txn(
                txn, "account_data", {"user_id": user_id},
                ["account_data_type", "content"]
            )

            global_account_data = {
                row["account_data_type"]: json.loads(row["content"]) for row in rows
            }

            rows = self._simple_select_list_txn(
                txn, "room_account_data", {"user_id": user_id},
                ["room_id", "account_data_type", "content"]
            )

            by_room = {}
            for row in rows:
                room_data = by_room.setdefault(row["room_id"], {})
                room_data[row["account_data_type"]] = json.loads(row["content"])

            return (global_account_data, by_room)

        return self.runInteraction(
            "get_account_data_for_user", get_account_data_for_user_txn
        )

    def get_account_data_for_room(self, user_id, room_id):
        """Get all the client account_data for a user for a room.

        Args:
            user_id(str): The user to get the account_data for.
            room_id(str): The room to get the account_data for.
        Returns:
            A deferred dict of the room account_data
        """
        def get_account_data_for_room_txn(txn):
            rows = self._simple_select_list_txn(
                txn, "room_account_data", {"user_id": user_id, "room_id": room_id},
                ["account_data_type", "content"]
            )

            return {
                row["account_data_type"]: json.loads(row["content"]) for row in rows
            }

        return self.runInteraction(
            "get_account_data_for_room", get_account_data_for_room_txn
        )

<<<<<<< HEAD
    def get_all_updated_account_data(self, last_global_id, last_room_id,
                                     current_id, limit):
        """Get all the client account_data that has changed on the server
        Args:
            last_global_id(int): The position to fetch from for top level data
            last_room_id(int): The position to fetch from for per room data
            current_id(int): The position to fetch up to.
        Returns:
            A deferred pair of lists of tuples of stream_id int, user_id string,
            room_id string, type string, and content string.
        """
        def get_updated_account_data_txn(txn):
            sql = (
                "SELECT stream_id, user_id, account_data_type, content"
                " FROM account_data WHERE ? < stream_id AND stream_id <= ?"
                " ORDER BY stream_id ASC LIMIT ?"
            )
            txn.execute(sql, (last_global_id, current_id, limit))
            global_results = txn.fetchall()

            sql = (
                "SELECT stream_id, user_id, room_id, account_data_type, content"
                " FROM room_account_data WHERE ? < stream_id AND stream_id <= ?"
                " ORDER BY stream_id ASC LIMIT ?"
            )
            txn.execute(sql, (last_room_id, current_id, limit))
            room_results = txn.fetchall()
            return (global_results, room_results)
        return self.runInteraction(
            "get_all_updated_account_data_txn", get_updated_account_data_txn
        )

    def get_updated_account_data_for_user(self, user_id, stream_id):
        """Get all the client account_data for a that's changed for a user
=======
    def get_updated_account_data_for_user(self, user_id, stream_id, room_ids=None):
        """Get all the client account_data for a that's changed.
>>>>>>> 04ad93e6

        Args:
            user_id(str): The user to get the account_data for.
            stream_id(int): The point in the stream since which to get updates
        Returns:
            A deferred pair of a dict of global account_data and a dict
            mapping from room_id string to per room account_data dicts.
        """

        def get_updated_account_data_for_user_txn(txn):
            sql = (
                "SELECT account_data_type, content FROM account_data"
                " WHERE user_id = ? AND stream_id > ?"
            )

            txn.execute(sql, (user_id, stream_id))

            global_account_data = {
                row[0]: json.loads(row[1]) for row in txn.fetchall()
            }

            sql = (
                "SELECT room_id, account_data_type, content FROM room_account_data"
                " WHERE user_id = ? AND stream_id > ?"
            )

            txn.execute(sql, (user_id, stream_id))

            account_data_by_room = {}
            for row in txn.fetchall():
                room_account_data = account_data_by_room.setdefault(row[0], {})
                room_account_data[row[1]] = json.loads(row[2])

            return (global_account_data, account_data_by_room)

        changed = self._account_data_stream_cache.has_entity_changed(
            user_id, int(stream_id)
        )
        if not changed:
            return ({}, {})

        return self.runInteraction(
            "get_updated_account_data_for_user", get_updated_account_data_for_user_txn
        )

    @defer.inlineCallbacks
    def add_account_data_to_room(self, user_id, room_id, account_data_type, content):
        """Add some account_data to a room for a user.
        Args:
            user_id(str): The user to add a tag for.
            room_id(str): The room to add a tag for.
            account_data_type(str): The type of account_data to add.
            content(dict): A json object to associate with the tag.
        Returns:
            A deferred that completes once the account_data has been added.
        """
        content_json = json.dumps(content)

        def add_account_data_txn(txn, next_id):
            self._simple_upsert_txn(
                txn,
                table="room_account_data",
                keyvalues={
                    "user_id": user_id,
                    "room_id": room_id,
                    "account_data_type": account_data_type,
                },
                values={
                    "stream_id": next_id,
                    "content": content_json,
                }
            )
            txn.call_after(
                self._account_data_stream_cache.entity_has_changed,
                user_id, next_id,
            )
            self._update_max_stream_id(txn, next_id)

        with (yield self._account_data_id_gen.get_next(self)) as next_id:
            yield self.runInteraction(
                "add_room_account_data", add_account_data_txn, next_id
            )

        result = yield self._account_data_id_gen.get_max_token(self)
        defer.returnValue(result)

    @defer.inlineCallbacks
    def add_account_data_for_user(self, user_id, account_data_type, content):
        """Add some account_data to a room for a user.
        Args:
            user_id(str): The user to add a tag for.
            account_data_type(str): The type of account_data to add.
            content(dict): A json object to associate with the tag.
        Returns:
            A deferred that completes once the account_data has been added.
        """
        content_json = json.dumps(content)

        def add_account_data_txn(txn, next_id):
            self._simple_upsert_txn(
                txn,
                table="account_data",
                keyvalues={
                    "user_id": user_id,
                    "account_data_type": account_data_type,
                },
                values={
                    "stream_id": next_id,
                    "content": content_json,
                }
            )
            txn.call_after(
                self._account_data_stream_cache.entity_has_changed,
                user_id, next_id,
            )
            self._update_max_stream_id(txn, next_id)

        with (yield self._account_data_id_gen.get_next(self)) as next_id:
            yield self.runInteraction(
                "add_user_account_data", add_account_data_txn, next_id
            )

        result = yield self._account_data_id_gen.get_max_token(self)
        defer.returnValue(result)

    def _update_max_stream_id(self, txn, next_id):
        """Update the max stream_id

        Args:
            txn: The database cursor
            next_id(int): The the revision to advance to.
        """
        update_max_id_sql = (
            "UPDATE account_data_max_stream_id"
            " SET stream_id = ?"
            " WHERE stream_id < ?"
        )
        txn.execute(update_max_id_sql, (next_id, next_id))<|MERGE_RESOLUTION|>--- conflicted
+++ resolved
@@ -83,7 +83,6 @@
             "get_account_data_for_room", get_account_data_for_room_txn
         )
 
-<<<<<<< HEAD
     def get_all_updated_account_data(self, last_global_id, last_room_id,
                                      current_id, limit):
         """Get all the client account_data that has changed on the server
@@ -118,10 +117,6 @@
 
     def get_updated_account_data_for_user(self, user_id, stream_id):
         """Get all the client account_data for a that's changed for a user
-=======
-    def get_updated_account_data_for_user(self, user_id, stream_id, room_ids=None):
-        """Get all the client account_data for a that's changed.
->>>>>>> 04ad93e6
 
         Args:
             user_id(str): The user to get the account_data for.
