# -*- coding: utf-8 -*-
# Copyright 2014, 2015 OpenMarket Ltd
#
# Licensed under the Apache License, Version 2.0 (the "License");
# you may not use this file except in compliance with the License.
# You may obtain a copy of the License at
#
#     http://www.apache.org/licenses/LICENSE-2.0
#
# Unless required by applicable law or agreed to in writing, software
# distributed under the License is distributed on an "AS IS" BASIS,
# WITHOUT WARRANTIES OR CONDITIONS OF ANY KIND, either express or implied.
# See the License for the specific language governing permissions and
# limitations under the License.

from ._base import SQLBaseStore


class PresenceStore(SQLBaseStore):
    def create_presence(self, user_localpart):
        return self._simple_insert(
            table="presence",
            values={"user_id": user_localpart},
            desc="create_presence",
        )

    def has_presence_state(self, user_localpart):
        return self._simple_select_one(
            table="presence",
            keyvalues={"user_id": user_localpart},
            retcols=["user_id"],
            allow_none=True,
            desc="has_presence_state",
        )

    def get_presence_state(self, user_localpart):
        return self._simple_select_one(
            table="presence",
            keyvalues={"user_id": user_localpart},
            retcols=["state", "status_msg", "mtime"],
            desc="get_presence_state",
        )

    def set_presence_state(self, user_localpart, new_state):
        return self._simple_update_one(
            table="presence",
            keyvalues={"user_id": user_localpart},
            updatevalues={"state": new_state["state"],
                          "status_msg": new_state["status_msg"],
                          "mtime": self._clock.time_msec()},
<<<<<<< HEAD
=======
            desc="set_presence_state",
>>>>>>> 4848fdbf
        )

    def allow_presence_visible(self, observed_localpart, observer_userid):
        return self._simple_insert(
            table="presence_allow_inbound",
            values={"observed_user_id": observed_localpart,
                    "observer_user_id": observer_userid},
            desc="allow_presence_visible",
        )

    def disallow_presence_visible(self, observed_localpart, observer_userid):
        return self._simple_delete_one(
            table="presence_allow_inbound",
            keyvalues={"observed_user_id": observed_localpart,
                       "observer_user_id": observer_userid},
            desc="disallow_presence_visible",
        )

    def is_presence_visible(self, observed_localpart, observer_userid):
        return self._simple_select_one(
            table="presence_allow_inbound",
            keyvalues={"observed_user_id": observed_localpart,
                       "observer_user_id": observer_userid},
            retcols=["observed_user_id"],
            allow_none=True,
            desc="is_presence_visible",
        )

    def add_presence_list_pending(self, observer_localpart, observed_userid):
        return self._simple_insert(
            table="presence_list",
            values={"user_id": observer_localpart,
                    "observed_user_id": observed_userid,
                    "accepted": False},
            desc="add_presence_list_pending",
        )

    def set_presence_list_accepted(self, observer_localpart, observed_userid):
        return self._simple_update_one(
            table="presence_list",
            keyvalues={"user_id": observer_localpart,
                       "observed_user_id": observed_userid},
            updatevalues={"accepted": True},
            desc="set_presence_list_accepted",
        )

    def get_presence_list(self, observer_localpart, accepted=None):
        keyvalues = {"user_id": observer_localpart}
        if accepted is not None:
            keyvalues["accepted"] = accepted

        return self._simple_select_list(
            table="presence_list",
            keyvalues=keyvalues,
            retcols=["observed_user_id", "accepted"],
            desc="get_presence_list",
        )

    def del_presence_list(self, observer_localpart, observed_userid):
        return self._simple_delete_one(
            table="presence_list",
            keyvalues={"user_id": observer_localpart,
                       "observed_user_id": observed_userid},
            desc="del_presence_list",
        )<|MERGE_RESOLUTION|>--- conflicted
+++ resolved
@@ -48,10 +48,7 @@
             updatevalues={"state": new_state["state"],
                           "status_msg": new_state["status_msg"],
                           "mtime": self._clock.time_msec()},
-<<<<<<< HEAD
-=======
             desc="set_presence_state",
->>>>>>> 4848fdbf
         )
 
     def allow_presence_visible(self, observed_localpart, observer_userid):
