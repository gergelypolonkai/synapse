--- conflicted
+++ resolved
@@ -17,20 +17,11 @@
 
 class CaptchaConfig(Config):
 
-<<<<<<< HEAD
     def read_config(self, config):
         self.recaptcha_private_key = config["recaptcha_private_key"]
         self.recaptcha_public_key = config["recaptcha_public_key"]
         self.enable_registration_captcha = config["enable_registration_captcha"]
-=======
-    def __init__(self, args):
-        super(CaptchaConfig, self).__init__(args)
-        self.recaptcha_private_key = args.recaptcha_private_key
-        self.recaptcha_public_key = args.recaptcha_public_key
-        self.enable_registration_captcha = args.enable_registration_captcha
-
         # XXX: This is used for more than just captcha
->>>>>>> 69d40636
         self.captcha_ip_origin_is_x_forwarded = (
             config["captcha_ip_origin_is_x_forwarded"]
         )
